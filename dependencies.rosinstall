# Perception PCL
- git:
    local-name: perception_pcl
    uri: 'https://github.com/ros-perception/perception_pcl.git'
    version: 1.7.1

# Noether
- git:
    local-name: noether
    uri: 'https://github.com/ros-industrial/noether.git'
    version: 9c97ac493f9eb2cee83523fadf5cf331f2c22ceb

# RViz Tool Cursor
- git:
    local-name: rviz_tool_cursor
    uri: 'https://github.com/marip8/rviz_tool_cursor.git'
    version: 0.1.0

# cmake_common_scripts
- git:
    local-name: cmake_common_scripts
    uri: 'https://github.com/ros-industrial/cmake_common_scripts.git'
<<<<<<< HEAD
    version: 15450c289e1a92c51e9b6d953f4d07d7e7ccaa18
=======
    version: 15450c289e1a92c51e9b6d953f4d07d7e7ccaa18

>>>>>>> 4f96e909
<|MERGE_RESOLUTION|>--- conflicted
+++ resolved
@@ -1,28 +1,23 @@
-# Perception PCL
-- git:
-    local-name: perception_pcl
-    uri: 'https://github.com/ros-perception/perception_pcl.git'
-    version: 1.7.1
-
-# Noether
-- git:
-    local-name: noether
-    uri: 'https://github.com/ros-industrial/noether.git'
-    version: 9c97ac493f9eb2cee83523fadf5cf331f2c22ceb
-
-# RViz Tool Cursor
-- git:
-    local-name: rviz_tool_cursor
-    uri: 'https://github.com/marip8/rviz_tool_cursor.git'
-    version: 0.1.0
-
-# cmake_common_scripts
-- git:
-    local-name: cmake_common_scripts
-    uri: 'https://github.com/ros-industrial/cmake_common_scripts.git'
-<<<<<<< HEAD
-    version: 15450c289e1a92c51e9b6d953f4d07d7e7ccaa18
-=======
-    version: 15450c289e1a92c51e9b6d953f4d07d7e7ccaa18
-
->>>>>>> 4f96e909
+# Perception PCL
+- git:
+    local-name: perception_pcl
+    uri: 'https://github.com/ros-perception/perception_pcl.git'
+    version: 1.7.1
+
+# Noether
+- git:
+    local-name: noether
+    uri: 'https://github.com/ros-industrial/noether.git'
+    version: 9c97ac493f9eb2cee83523fadf5cf331f2c22ceb
+
+# RViz Tool Cursor
+- git:
+    local-name: rviz_tool_cursor
+    uri: 'https://github.com/marip8/rviz_tool_cursor.git'
+    version: 0.1.0
+
+# cmake_common_scripts
+- git:
+    local-name: cmake_common_scripts
+    uri: 'https://github.com/ros-industrial/cmake_common_scripts.git'
+    version: 15450c289e1a92c51e9b6d953f4d07d7e7ccaa18